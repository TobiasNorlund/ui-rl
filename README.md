# UI-RL: Reinforcement Learning for Vision-Language Model UI Agents

<<<<<<< HEAD
This project implements an **Actor-Learner** RL training system for teaching VLMs to perform UI tasks.

### Current Implementation Status

✅ **Implemented:**
- TaskRunner (actor) for UI environment interaction
- Trainer (learner) with trajectory queue management
- VLMWrapper with LoRA support (attention, MLP, attention+mlp targeting)
- ActorPoolManager for multi-actor orchestration
- Rejection Sampling algorithm
- Configuration system with YAML files
- PIL-based image pipeline

## TODO
### High Priority
- [ ] Implement `/progress` endpoint protocol to get reward and done signals from UI-verifiers (Currently using dummy values (`reward=1.0`, `done=True`) in TaskRunner
- [ ] Current ActionsDecoder is generic and needs updating to match Qwen2.5-VL output format
- [ ] W&B integration for metrics
- [ ] Implement evaluation script and metrics

### Medium Priority
- [ ] **PPO Algorithm**: Implement Proximal Policy Optimization (see `src/learner/algorithms/base.py` for interface)

### Future Improvements
- [ ] Trajectory replay buffer for off-policy learning
- [ ] Multi-task training support


## Architecture

```
┌──────────────────────────────────────────────────────────────┐
│                    Configuration (YAML)                      │
│         model, trainer, actor, actor_pool, environment       │
└──────────────────────────────────────────────────────────────┘
                              │
                              ▼
┌─────────────────┐     ┌──────────────────┐
│  UI Env (VM)    │     │ ActorPoolManager │
│  ┌───────────┐  │     │                  │
│  │  Browser  │  │     │  Manages pool    │
│  └─────┬─────┘  │     │  of actors with  │
│        │        │     │  VM limits       │
│  ┌─────▼─────┐  │     └────────┬─────────┘
│  │  FastAPI  │  │              │
│  │ (ui-verif)│  │              │ spawns/monitors
│  └─────┬─────┘  │              │
└────────┼────────┘              │
         │                       │
         │ screenshots/actions   ▼
         │              ┌─────────────┐
         └──────────────┤ TaskRunner  │──┐
                        │  (Actor)    │  │
                        └─────────────┘  │
                                         │
         ┌──────────────┬ TaskRunner  │──┤ Trajectories
         │              │  (Actor)    │  │ via Queue
         │              └─────────────┘  │
         │                               │
         │                               ▼
         │                    ┌──────────────────┐
         │                    │     Trainer      │
         │                    │    (Learner)     │
         │                    │                  │
         │                    │  ┌────────────┐  │
         └────────────────────┼──│ VLMWrapper │  │
           model updates      │  │ (w/ LoRA)  │  │
                              │  └────────────┘  │
                              └──────────────────┘
```

### Component Responsibilities

#### **TaskRunner** (src/actor/task_runner.py)
- Creates UI sessions via ui-verifiers API
- Runs VLM inference to get actions from screenshots
- Executes actions in the environment
- Collects complete trajectories (observations, actions, rewards)
- Puts finished trajectories in queue for training
- **Lifecycle**: Runs ONE episode, then exits (clean session management)

#### **Learner: Trainer** (src/learner/trainer.py)
- Owns the trajectory queue
- Waits for `batch_size` trajectories from actors
- Processes trajectories with algorithm (e.g., filter by reward)
- Computes loss and runs training step
- Handles checkpointing and metrics logging
- **Auto-detects learning rate**: 2e-4 for LoRA, 1e-5 for full fine-tuning based on https://thinkingmachines.ai/blog/lora/. 

#### **VLMWrapper** (src/models/vlm_wrapper.py)
- Loads HuggingFace VLMs (`AutoModelForImageTextToText`)
- Applies LoRA with flexible layer targeting:
  - `"attention"`: q, k, v, o projections
  - `"mlp"`: gate, up, down projections
  - `"attention+mlp"`: both (recommended)
  - `"all-linear"`: all linear layers
  - `"custom"`: user-specified modules
- Handles inference (`predict_action`) and training (`forward`)
- Accepts PIL Images directly (no unnecessary conversions) as that is expected input to HF processor().

#### **ActorPoolManager** (src/orchestration/actor_pool_manager.py)
- Maintains pool of concurrent actors (TaskRunners)
- Enforces VM resource limits (`max_concurrent_per_vm`)
- Automatically spawns replacement actors when episodes finish
- Round-robin load balancing across multiple VMs
- Monitor thread for health checks and crash recovery
- One actor = one episode = one VM session

#### **Config System** (src/config/)
- YAML-based configuration for all components
- Dataclass-based validation
- Easy experimentation with different hyperparameters

## Installation

### Setup with UV (Recommended)

```bash
# Install UV package manager
curl -LsSf https://astral.sh/uv/install.sh | sh

# Clone repository
git clone <repository-url>
cd ui-rl

# Create virtual environment and install dependencies
uv sync

# Activate environment
source .venv/bin/activate  # Unix
# or
.venv\Scripts\activate  # Windows
```

See [UV_USAGE.md](UV_USAGE.md) for more details.

### Setup with pip

```bash
pip install -e .
```

## Quick Start

### 1. Configure Your Training

Edit `config/qwen25_vl_lora.yaml` or create your own config:

```yaml
experiment_name: "my_experiment"

model:
  name: "Qwen/Qwen2.5-VL-3B-Instruct"
  use_lora: true
  lora_target_option: "attention+mlp"  # Recommended
  lora_rank: 32

trainer:
  batch_size: 4
  learning_rate: null  # Auto-detect
  num_training_steps: 100

actor:
  max_steps_per_episode: 50
  task_prompt: "Complete the data entry task"
  session_type: "simple_data_entry"

actor_pool:
  target_concurrent_actors: 2
  max_concurrent_per_vm: 2

environment:
  vm_urls:
    - "http://your-vm-ip:8000"
```

### 2. Run Training

```bash
# Train with config file
python scripts/train_with_config.py --config config/qwen25_vl_lora.yaml

# Override VM URL
python scripts/train_with_config.py \
    --config config/qwen25_vl_lora.yaml \
    --vm-url http://34.123.45.67:8000

# Override training steps
python scripts/train_with_config.py \
    --config config/qwen25_vl_lora.yaml \
    --num-steps 500
```


## Project Structure

```
ui-rl/
├── src/
│   ├── actor/
│   │   ├── __init__.py
│   │   └── task_runner.py         # Episode runner, VLM inference, action execution
│   ├── learner/
│   │   ├── __init__.py
│   │   ├── trainer.py              # Training loop, queue management
│   │   └── algorithms/
│   │       ├── base.py             # Algorithm interface
│   │       └── rejection_sampling.py  # Rejection sampling implementation
│   ├── models/
│   │   ├── __init__.py
│   │   └── vlm_wrapper.py          # HuggingFace VLM wrapper with LoRA
│   ├── orchestration/
│   │   ├── __init__.py
│   │   └── actor_pool_manager.py   # Multi-actor lifecycle management
│   ├── data_utils/
│   │   ├── __init__.py
│   │   ├── trajectory.py           # Trajectory data structure
│   │   ├── collation.py            # Batching trajectories
│   │   └── actions_decoder.py      # Parse VLM outputs to actions
│   └── config/
│       ├── __init__.py
│       └── config.py               # Configuration dataclasses
├── config/                          # YAML configuration files
│   ├── README.md                   # Config documentation
│   ├── qwen25_vl_lora.yaml        # Recommended baseline
│   ├── qwen25_vl_full_finetune.yaml
│   ├── multi_vm_distributed.yaml
│   └── experiments/                # Ablation study configs
│       ├── lora_ablation_attention_only.yaml
│       └── lora_ablation_mlp_only.yaml
├── scripts/
│   ├── train_with_config.py       # Main training script
│   ├── test_vm_connection.py      # Test connection between TaskRunner and VM
│   └── test_actor_learner.py      # Test that TaskRunner and Trainer works together with the VM
└── docs/                           # Additional documentation
```

## Usage Examples

### Basic Training Loop

```python
from src.config import Config
from src.models.vlm_wrapper import VLMWrapper
from src.learner.trainer import Trainer
from src.learner.algorithms.rejection_sampling import RejectionSampling
from src.orchestration import ActorPoolManager
import queue

# Load config
config = Config.from_yaml("config/qwen25_vl_lora.yaml")

# Create model with LoRA
model = VLMWrapper(
    model_name=config.model.name,
    use_lora=config.model.use_lora,
    lora_target_option=config.model.lora_target_option,
    lora_rank=config.model.lora_rank
)

# Create trainer
trajectory_queue = queue.Queue()
algorithm = RejectionSampling(reward_threshold=0.0)
trainer = Trainer(
    model=model,
    algorithm=algorithm,
    trajectory_queue=trajectory_queue,
    batch_size=config.trainer.batch_size
)

# Create actor pool
actor_pool = ActorPoolManager(
    target_concurrent_actors=config.actor_pool.target_concurrent_actors,
    vm_urls=config.environment.vm_urls,
    max_concurrent_per_vm=config.actor_pool.max_concurrent_per_vm,
    model=model,
    trajectory_queue=trajectory_queue,
    task_prompt=config.actor.task_prompt,
    session_type=config.actor.session_type,
    max_steps_per_episode=config.actor.max_steps_per_episode
)

# Start training
actor_pool.start()
trainer.train(num_steps=100, save_every=10)
actor_pool.stop()
```

### Run Single Episode

```python
from src.actor.task_runner import TaskRunner
from src.models.vlm_wrapper import VLMWrapper
import queue

vlm = VLMWrapper(model_name="Qwen/Qwen2.5-VL-3B-Instruct")
trajectory_queue = queue.Queue()

runner = TaskRunner(
    ui_env_url="http://your-vm:8000",
    model=vlm,
    trajectory_queue=trajectory_queue,
    task_prompt="Complete the data entry form",
    session_type="simple_data_entry"
)

trajectory = runner.run_episode()
print(f"Steps: {len(trajectory)}, Reward: {trajectory.total_reward()}")
```


## Development

### Code Structure Guidelines

Current structure follows "flat is better than nested":
- Single file per directory until complexity demands splitting
- Clear separation of concerns
- Simple import paths

**When to split a file:**
- Exceeds ~600 lines
- Multiple unrelated classes used independently
- 3+ implementations of same interface

### Running Tests

```bash
# Test VM connection
python scripts/test_vm_connection.py --vm-url http://your-vm:8000

# Test full actor-learner loop
python scripts/test_actor_learner.py \
    --vm-url http://your-vm:8000 \
    --num-trajectories 5 \
    --num-actors 2
```

## Contributing

Contributions are welcome! Please:

1. Fork the repository
2. Create a feature branch (`git checkout -b feature/my-feature`)
3. Make your changes following the existing code style
4. Test your changes
5. Commit with clear messages
6. Submit a pull request

## License

MIT License - see [LICENSE](LICENSE) file for details.

## Acknowledgments

- HuggingFace Transformers for VLM infrastructure
- PEFT library for LoRA implementation
- PyTorch team for the ML framework
- Research papers on LoRA fine-tuning strategies
=======
An attempt to RL fine-tune Computer Use models


## How to run

```bash
# 1. Setup kubctl
gcloud container clusters get-credentials simple-data-entry-cluster --region=europe-north2
 
# 2. Make sure the ui-verifiers proxy server is deployed
(cd /path/to/ui-verifiers/proxy; make deploy)

# 3. Find out public/external IP of proxy server
kubectl get services

# 4. Run demo script
uv run -m ui_rl.main <proxy ip>
```
>>>>>>> 1b076bc3
<|MERGE_RESOLUTION|>--- conflicted
+++ resolved
@@ -1,6 +1,5 @@
 # UI-RL: Reinforcement Learning for Vision-Language Model UI Agents
 
-<<<<<<< HEAD
 This project implements an **Actor-Learner** RL training system for teaching VLMs to perform UI tasks.
 
 ### Current Implementation Status
@@ -145,6 +144,22 @@
 
 ## Quick Start
 
+### How to run Kubernetes
+
+```bash
+# 1. Setup kubctl
+gcloud container clusters get-credentials simple-data-entry-cluster --region=europe-north2
+ 
+# 2. Make sure the ui-verifiers proxy server is deployed
+(cd /path/to/ui-verifiers/proxy; make deploy)
+
+# 3. Find out public/external IP of proxy server
+kubectl get services
+
+# 4. Run demo script
+uv run -m ui_rl.main <proxy ip>
+```
+
 ### 1. Configure Your Training
 
 Edit `config/qwen25_vl_lora.yaml` or create your own config:
@@ -359,24 +374,4 @@
 - HuggingFace Transformers for VLM infrastructure
 - PEFT library for LoRA implementation
 - PyTorch team for the ML framework
-- Research papers on LoRA fine-tuning strategies
-=======
-An attempt to RL fine-tune Computer Use models
-
-
-## How to run
-
-```bash
-# 1. Setup kubctl
-gcloud container clusters get-credentials simple-data-entry-cluster --region=europe-north2
- 
-# 2. Make sure the ui-verifiers proxy server is deployed
-(cd /path/to/ui-verifiers/proxy; make deploy)
-
-# 3. Find out public/external IP of proxy server
-kubectl get services
-
-# 4. Run demo script
-uv run -m ui_rl.main <proxy ip>
-```
->>>>>>> 1b076bc3
+- Research papers on LoRA fine-tuning strategies